// Copyright (c) .NET Foundation. All rights reserved.
// Licensed under the Apache License, Version 2.0. See License.txt in the project root for license information.

using System;
using System.Collections.Generic;
using System.Data.Common;
using System.IO;
using Microsoft.Data.Sqlite.Properties;
using Xunit;

namespace Microsoft.Data.Sqlite
{
    public class SqliteDataReaderTest
    {
        [Fact]
        public void Depth_returns_zero()
        {
            using (var connection = new SqliteConnection("Data Source=:memory:"))
            {
                connection.Open();

                using (var reader = connection.ExecuteReader("SELECT 1;"))
                {
                    Assert.Equal(0, reader.Depth);
                }
            }
        }

        [Fact]
        public void FieldCount_works()
        {
            using (var connection = new SqliteConnection("Data Source=:memory:"))
            {
                connection.Open();

                using (var reader = connection.ExecuteReader("SELECT 1;"))
                {
                    Assert.Equal(1, reader.FieldCount);
                }
            }
        }

        [Fact]
        public void FieldCount_throws_when_closed()
            => X_throws_when_closed(
                r =>
                {
                    var x = r.FieldCount;
                }, "FieldCount");

        [Fact]
        public void GetBoolean_works()
            => GetX_works(
                "SELECT 1;",
                r => r.GetBoolean(0),
                true);

        [Fact]
        public void GetBoolean_throws_when_closed()
        {
            X_throws_when_closed(r => r.GetBoolean(0), nameof(SqliteDataReader.GetBoolean));
        }

        [Fact]
        public void GetByte_works()
            => GetX_works(
                "SELECT 1;",
                r => r.GetByte(0),
                (byte)1);

        [Fact]
        public void GetByte_throws_when_closed()
        {
            X_throws_when_closed(r => r.GetByte(0), nameof(SqliteDataReader.GetByte));
        }

        [Fact]
        public void GetBytes_works()
        {
            using (var connection = new SqliteConnection("Data Source=:memory:"))
            {
                connection.Open();

                connection.ExecuteNonQuery("CREATE TABLE Test(Value);");
                connection.ExecuteNonQuery("INSERT INTO Test VALUES(x'427E5743');");
                connection.ExecuteNonQuery("INSERT INTO Test VALUES(x'538F6854');");
                connection.ExecuteNonQuery("INSERT INTO Test VALUES(x'649A7965');");

                using (var reader = connection.ExecuteReader("SELECT Value FROM Test;"))
                {
                    var list = new List<byte[]>();
                    while (reader.Read())
                    {
                        var buffer = new byte[6];
                        var bytesRead = reader.GetBytes(0, 0, buffer, 0, buffer.Length);
                        Assert.Equal(4, bytesRead);
                        list.Add(buffer);
                    }

                    Assert.Equal(3, list.Count);
                    Assert.Equal(new byte[6] { 0x42, 0x7E, 0x57, 0x43, 0, 0 }, list[0]);
                    Assert.Equal(new byte[6] { 0x53, 0x8F, 0x68, 0x54, 0, 0 }, list[1]);
                    Assert.Equal(new byte[6] { 0x64, 0x9A, 0x79, 0x65, 0, 0 }, list[2]);
                }
            }
        }

        [Fact]
        public void GetBytes_NullBuffer()
        {
            using (var connection = new SqliteConnection("Data Source=:memory:"))
            {
                connection.Open();

                using (var reader = connection.ExecuteReader("SELECT x'427E5743';"))
                {
                    var hasData = reader.Read();
                    Assert.True(hasData);

                    byte[] buffer = null;
                    long bytesRead = reader.GetBytes(0, 1, buffer, 0, 3);

                    // Expecting to return the length of the field in bytes,
                    // which can be simply be blob length minus the offset.
                    Assert.Equal(3, bytesRead);
                }
            }
        }

        [Fact]
        public void GetBytes_works_with_overflow()
        {
            using (var connection = new SqliteConnection("Data Source=:memory:"))
            {
                connection.Open();

                using (var reader = connection.ExecuteReader("SELECT x'427E5743';"))
                {
                    var hasData = reader.Read();
                    Assert.True(hasData);

                    var hugeBuffer = new byte[1024];
                    long bytesRead = reader.GetBytes(0, 1, hugeBuffer, 0, hugeBuffer.Length);
                    Assert.Equal(3, bytesRead);

                    var correctBytes = new byte[3] { 0x7E, 0x57, 0x43 };
                    for (int i = 0; i < bytesRead; i++)
                    {
                        Assert.Equal(correctBytes[i], hugeBuffer[i]);
                    }
                }
            }
        }

        [Fact]
        public void GetBytes_throws_when_closed()
        {
            X_throws_when_closed(r => r.GetBytes(0, 0, null, 0, 0), nameof(SqliteDataReader.GetBytes));
        }

        [Fact]
        public void GetChar_works()
            => GetX_works(
                "SELECT 1;",
                r => r.GetChar(0),
                (char)1);

        [Fact]
        public void GetChar_works_with_text()
            => GetX_works(
                "SELECT 'A';",
                r => r.GetChar(0),
                'A');

        [Fact]
        public void GetChar_throws_when_closed()
        {
            X_throws_when_closed(r => r.GetChar(0), nameof(SqliteDataReader.GetChar));
        }

        [Fact]
        public void GetChars_works()
        {
            using (var connection = new SqliteConnection("Data Source=:memory:"))
            {
                connection.Open();

                using (var reader = connection.ExecuteReader("SELECT 'test';"))
                {
                    var hasData = reader.Read();
                    Assert.True(hasData);

                    var buffer = new char[2];
                    reader.GetChars(0, 1, buffer, 0, buffer.Length);
                    Assert.Equal(new char[2] { 'e', 's' }, buffer);
                }
            }
        }

        [Fact]
        public void GetChars_works_with_overflow()
        {
            using (var connection = new SqliteConnection("Data Source=:memory:"))
            {
                connection.Open();

                using (var reader = connection.ExecuteReader("SELECT 'test';"))
                {
                    var hasData = reader.Read();
                    Assert.True(hasData);

                    var hugeBuffer = new char[1024];
                    long charsRead = reader.GetChars(0, 1, hugeBuffer, 0, hugeBuffer.Length);
                    Assert.Equal(3, charsRead);

                    var correctBytes = new char[3] { 'e', 's', 't' };
                    for (int i = 0; i < charsRead; i++)
                    {
                        Assert.Equal(correctBytes[i], hugeBuffer[i]);
                    }
                }
            }
        }

        [Fact]
        public void GetChars_throws_when_closed()
        {
            X_throws_when_closed(r => r.GetChars(0, 0, null, 0, 0), nameof(SqliteDataReader.GetChars));
        }

        [Fact]
        public void GetStream_works()
        {
            using (var connection = new SqliteConnection("Data Source=:memory:"))
            {
                connection.Open();

                using (var reader = connection.ExecuteReader("SELECT x'427E5743';"))
                {
                    var hasData = reader.Read();
                    Assert.True(hasData);

                    var stream = reader.GetStream(0);
                    Assert.IsType<MemoryStream>(stream);
                    Assert.Equal(0x42, stream.ReadByte());
                    var stream2 = reader.GetStream(0);
                    Assert.Equal(0x42, stream2.ReadByte());
                    Assert.Equal(0x7E, stream.ReadByte());
                }
            }
        }

        [Fact]
        public void GetStream_works_with_text()
        {
            using (var connection = new SqliteConnection("Data Source=:memory:"))
            {
                connection.Open();

                using (var reader = connection.ExecuteReader("SELECT 'abcdefghi';"))
                {
                    var hasData = reader.Read();
                    Assert.True(hasData);

                    var stream = reader.GetStream(0);
                    Assert.Equal((byte)'a', stream.ReadByte());
                    var stream2 = reader.GetStream(0);
                    Assert.Equal((byte)'a', stream2.ReadByte());
                    Assert.Equal((byte)'b', stream.ReadByte());
                }
            }
        }

        [Fact]
        public void GetStream_works_with_int()
        {
            using (var connection = new SqliteConnection("Data Source=:memory:"))
            {
                connection.Open();

                using (var reader = connection.ExecuteReader("SELECT 12;"))
                {
                    var hasData = reader.Read();
                    Assert.True(hasData);

                    var stream = reader.GetStream(0);
                    Assert.Equal((byte)'1', stream.ReadByte());
                    var stream2 = reader.GetStream(0);
                    Assert.Equal((byte)'1', stream2.ReadByte());
                    Assert.Equal((byte)'2', stream.ReadByte());
                }
            }
        }

        [Fact]
        public void GetStream_works_with_float()
        {
            using (var connection = new SqliteConnection("Data Source=:memory:"))
            {
                connection.Open();

                using (var reader = connection.ExecuteReader("SELECT 1.2;"))
                {
                    var hasData = reader.Read();
                    Assert.True(hasData);

                    var stream = reader.GetStream(0);
                    Assert.Equal((byte)'1', stream.ReadByte());
                    var stream2 = reader.GetStream(0);
                    Assert.Equal((byte)'1', stream2.ReadByte());
                    Assert.Equal((byte)'.', stream.ReadByte());
                    Assert.Equal((byte)'2', stream.ReadByte());
                }
            }
        }

        [Theory]
        [InlineData("CREATE TABLE DataTable (Id INTEGER, Data BLOB);", "SELECT rowid, Data FROM DataTable WHERE Id = 5")]
        [InlineData("CREATE TABLE DataTable (Id INTEGER PRIMARY KEY, Data BLOB);", "SELECT rowid, Data FROM DataTable WHERE Id = 5")]
        [InlineData("CREATE TABLE DataTable (Id INTEGER PRIMARY KEY, Data BLOB);", "SELECT Id, Data FROM DataTable WHERE Id = 5")]
        public void GetStream_Blob_works(string createTableCmd, string selectCmd)
        {
            using (var connection = new SqliteConnection("Data Source=:memory:"))
            {
                connection.Open();

                connection.ExecuteNonQuery(
                    createTableCmd + "INSERT INTO DataTable VALUES (5, X'01020304');");

                var selectCommand = connection.CreateCommand();
                selectCommand.CommandText = selectCmd;
                using (var reader = selectCommand.ExecuteReader())
                {
                    Assert.True(reader.Read());
                    using (var sourceStream = reader.GetStream(1))
                    {
                        Assert.IsType<SqliteBlob>(sourceStream);
                        var buffer = new byte[4];
                        var bytesRead = sourceStream.Read(buffer, 0, 4);
                        Assert.Equal(4, bytesRead);
                        Assert.Equal(new byte[] { 0x01, 0x02, 0x03, 0x04 }, buffer);
                    }
                }
            }
        }

        [Fact]
        public void GetStream_throws_when_closed()
        {
            X_throws_when_closed(r => r.GetStream(0), nameof(SqliteDataReader.GetStream));
        }

        [Fact]
        public void GetDateTime_works_with_text()
            => GetX_works(
                "SELECT '2014-04-15 10:47:16';",
                r => r.GetDateTime(0),
                new DateTime(2014, 4, 15, 10, 47, 16));

        [Fact]
        public void GetDateTime_works_with_real()
            => GetX_works(
                "SELECT julianday('2013-10-07 08:23:19.120');",
                r => r.GetDateTime(0),
                new DateTime(2013, 10, 7, 8, 23, 19, 120));

        [Fact]
        public void GetDateTime_works_with_integer()
            => GetX_works(
                "SELECT CAST(julianday('2013-10-07 12:00') AS INTEGER);",
                r => r.GetDateTime(0),
                new DateTime(2013, 10, 7, 12, 0, 0));

        [Fact]
        public void GetDateTime_throws_when_null()
            => GetX_throws_when_null(r => r.GetDateTime(0));

        [Fact]
        public void GetDateTime_throws_when_closed()
        {
            X_throws_when_closed(r => r.GetDateTime(0), nameof(SqliteDataReader.GetDateTime));
        }

        [Fact]
        public void GetDateTimeOffset_works_with_text()
            => GetX_works(
                "SELECT '2014-04-15 10:47:16';",
                r => ((SqliteDataReader)r).GetDateTimeOffset(0),
                new DateTimeOffset(new DateTime(2014, 4, 15, 10, 47, 16)));

        [Fact]
        public void GetDateTimeOffset_works_with_real()
            => GetX_works(
                "SELECT julianday('2013-10-07 08:23:19.120');",
                r => ((SqliteDataReader)r).GetDateTimeOffset(0),
                new DateTimeOffset(new DateTime(2013, 10, 7, 8, 23, 19, 120)));

        [Fact]
        public void GetDateTimeOffset_works_with_integer()
            => GetX_works(
                "SELECT CAST(julianday('2013-10-07 12:00') AS INTEGER);",
                r => ((SqliteDataReader)r).GetDateTimeOffset(0),
                new DateTimeOffset(new DateTime(2013, 10, 7, 12, 0, 0)));

        [Fact]
        public void GetDateTimeOffset_throws_when_closed()
        {
            X_throws_when_closed(r => r.GetDateTimeOffset(0), nameof(SqliteDataReader.GetDateTimeOffset));
        }

        [Fact]
        public void GetTimeSpan_works_with_text()
            => GetX_works(
                "SELECT '12:06:29';",
                r => ((SqliteDataReader)r).GetTimeSpan(0),
                new TimeSpan(12, 06, 29));

        [Fact]
        public void GetTimeSpan_works_with_real()
            => GetX_works(
                "SELECT julianday('2013-10-12 09:25:22.120') - julianday('2013-10-07 08:23:19');",
                r => ((SqliteDataReader)r).GetTimeSpan(0),
                new TimeSpan(5, 1, 2, 3, 120));

        [Fact]
        public void GetTimeSpan_works_with_integer()
            => GetX_works(
                "SELECT CAST(julianday('2017-08-31') - julianday('1776-07-04') AS INTEGER);",
                r => ((SqliteDataReader)r).GetTimeSpan(0),
                new TimeSpan(88081, 0, 0, 0));

        [Fact]
        public void GetTimeSpan_throws_when_closed()
        {
            X_throws_when_closed(r => r.GetTimeSpan(0), nameof(SqliteDataReader.GetTimeSpan));
        }

        [Fact]
        public void GetDateTimeOffset_throws_when_null()
            => GetX_throws_when_null(r => ((SqliteDataReader)r).GetDateTimeOffset(0));

        [Theory]
        [InlineData("SELECT 1;", "INTEGER")]
        [InlineData("SELECT 3.14;", "REAL")]
        [InlineData("SELECT 'test';", "TEXT")]
        [InlineData("SELECT X'7E57';", "BLOB")]
        [InlineData("SELECT NULL;", "BLOB")]
        public void GetDataTypeName_works(string sql, string expected)
        {
            using (var connection = new SqliteConnection("Data Source=:memory:"))
            {
                connection.Open();

                using (var reader = connection.ExecuteReader(sql))
                {
                    Assert.Equal(expected, reader.GetDataTypeName(0));
                }
            }
        }

        [Fact]
        public void GetDataTypeName_works_when_column()
        {
            using (var connection = new SqliteConnection("Data Source=:memory:"))
            {
                connection.Open();
                connection.ExecuteNonQuery("CREATE TABLE Person ( Name nvarchar(4000) );");

                using (var reader = connection.ExecuteReader("SELECT Name FROM Person;"))
                {
                    Assert.Equal("nvarchar", reader.GetDataTypeName(0));
                }
            }
        }

        [Fact]
        public void GetDataTypeName_throws_when_ordinal_out_of_range()
        {
            using (var connection = new SqliteConnection("Data Source=:memory:"))
            {
                connection.Open();

                using (var reader = connection.ExecuteReader("SELECT 1;"))
                {
                    var ex = Assert.Throws<ArgumentOutOfRangeException>(() => reader.GetDataTypeName(1));

                    Assert.Equal("ordinal", ex.ParamName);
                    Assert.Equal(1, ex.ActualValue);
                }
            }
        }

        [Fact]
        public void GetDataTypeName_throws_when_closed()
            => X_throws_when_closed(r => r.GetDataTypeName(0), "GetDataTypeName");

        [Theory]
        [InlineData("3.14", 3.14)]
        [InlineData("1.0e-2", 0.01)]
        public void GetDecimal_works(string input, decimal expected)
            => GetX_works(
                "SELECT '" + input + "';",
                r => r.GetDecimal(0),
                expected);

        [Fact]
        public void GetDecimal_throws_when_null()
            => GetX_throws_when_null(r => r.GetDecimal(0));

        [Fact]
        public void GetDecimal_throws_when_closed()
        {
            X_throws_when_closed(r => r.GetDecimal(0), nameof(SqliteDataReader.GetDecimal));
        }

        [Fact]
        public void GetDouble_throws_when_null()
            => GetX_throws_when_null(
                r => r.GetDouble(0));

        [Fact]
        public void GetDouble_throws_when_closed()
        {
            X_throws_when_closed(r => r.GetDouble(0), nameof(SqliteDataReader.GetDouble));
        }

        [Fact]
        public void GetEnumerator_works()
        {
            using (var connection = new SqliteConnection("Data Source=:memory:"))
            {
                connection.Open();

                using (var reader = connection.ExecuteReader("SELECT 1;"))
                {
                    var hasData = reader.Read();
                    Assert.True(hasData);

                    Assert.NotNull(reader.GetEnumerator());
                }
            }
        }

        [Theory]
        [InlineData("SELECT 1;", true)]
        [InlineData("SELECT 1;", (byte)1)]
        [InlineData("SELECT 1;", (char)1)]
        [InlineData("SELECT 3.14;", 3.14)]
        [InlineData("SELECT 3;", 3f)]
        [InlineData("SELECT 1;", 1)]
        [InlineData("SELECT 1;", 1L)]
        [InlineData("SELECT 1;", (sbyte)1)]
        [InlineData("SELECT 1;", (short)1)]
        [InlineData("SELECT 'test';", "test")]
        [InlineData("SELECT 1;", 1u)]
        [InlineData("SELECT 1;", 1ul)]
        [InlineData("SELECT 1;", (ushort)1)]
        public void GetFieldValue_works<T>(string sql, T expected)
        {
            using (var connection = new SqliteConnection("Data Source=:memory:"))
            {
                connection.Open();

                using (var reader = connection.ExecuteReader(sql))
                {
                    var hasData = reader.Read();

                    Assert.True(hasData);
                    Assert.Equal(expected, reader.GetFieldValue<T>(0));
                }
            }
        }

        [Fact]
        public void GetFieldValue_of_byteArray_works()
            => GetFieldValue_works(
                "SELECT X'7E57';",
                new byte[] { 0x7e, 0x57 });

        [Fact]
        public void GetFieldValue_of_byteArray_empty()
            => GetFieldValue_works(
                "SELECT X'';",
                new byte[0]);

        [Fact]
        public void GetFieldValue_of_byteArray_throws_when_null()
            => GetX_throws_when_null(
                r => r.GetFieldValue<byte[]>(0));

        [Fact]
        public void GetFieldValue_of_DateTime_works()
            => GetFieldValue_works(
                "SELECT '2014-04-15 11:58:13';",
                new DateTime(2014, 4, 15, 11, 58, 13));

        [Fact]
        public void GetFieldValue_of_DateTimeOffset_works()
            => GetFieldValue_works(
                "SELECT '2014-04-15 11:58:13-08:00';",
                new DateTimeOffset(2014, 4, 15, 11, 58, 13, new TimeSpan(-8, 0, 0)));

        [Fact]
        public void GetFieldValue_of_DBNull_works()
            => GetFieldValue_works(
                "SELECT NULL;",
                DBNull.Value);

        [Fact]
        public void GetFieldValue_of_DBNull_throws_when_not_null()
        {
            using (var connection = new SqliteConnection("Data Source=:memory:"))
            {
                connection.Open();

                using (var reader = connection.ExecuteReader("SELECT 1;"))
                {
                    var hasData = reader.Read();

                    Assert.True(hasData);
                    Assert.Throws<InvalidCastException>(() => reader.GetFieldValue<DBNull>(0));
                }
            }
        }

        [Fact]
        public void GetFieldValue_of_decimal_works()
            => GetFieldValue_works(
                "SELECT '3.14';",
                3.14m);

        [Fact]
        public void GetFieldValue_of_Enum_works()
            => GetFieldValue_works(
                "SELECT 1;",
                MyEnum.One);

        [Fact]
        public void GetFieldValue_of_Guid_works()
            => GetFieldValue_works(
                "SELECT X'0E7E0DDC5D364849AB9B8CA8056BF93A';",
                new Guid("dc0d7e0e-365d-4948-ab9b-8ca8056bf93a"));

        [Fact]
        public void GetFieldValue_of_Nullable_works()
            => GetFieldValue_works(
                "SELECT 1;",
                (int?)1);

        [Fact]
        public void GetFieldValue_of_TimeSpan_works()
            => GetFieldValue_works(
                "SELECT '12:06:29';",
                new TimeSpan(12, 6, 29));

        [Fact]
        public void GetFieldValue_of_TimeSpan_throws_when_null()
            => GetX_throws_when_null(r => r.GetFieldValue<TimeSpan>(0));

        [Fact]
        public void GetFieldValue_throws_before_read()
            => X_throws_before_read(r => r.GetFieldValue<DBNull>(0));

        [Fact]
        public void GetFieldValue_throws_when_done()
            => X_throws_when_done(r => r.GetFieldValue<DBNull>(0));

        [Fact]
        public void GetFieldValue_throws_when_closed()
        {
            X_throws_when_closed(r => r.GetFieldValue<long>(0), nameof(SqliteDataReader.GetFieldValue));
        }

        [Theory]
        [InlineData(byte.MinValue)]
        [InlineData(char.MinValue)]
        [InlineData(int.MinValue)]
        [InlineData(sbyte.MinValue)]
        [InlineData(short.MinValue)]
        [InlineData(uint.MinValue)]
        [InlineData(ushort.MinValue)]
        public void GetFieldValue_throws_on_overflow<T>(T minValue)
        {
            using (var connection = new SqliteConnection("Data Source=:memory:"))
            {
                connection.Open();

                using (var reader = connection.ExecuteReader(
                    "SELECT $minValue - 1;",
                    new SqliteParameter("$minValue", minValue)))
                {
                    reader.Read();

                    Assert.Throws<OverflowException>(() => reader.GetFieldValue<T>(0));
                }
            }
        }

        [Theory]
        [InlineData("SELECT 1;", typeof(long))]
        [InlineData("SELECT 3.14;", typeof(double))]
        [InlineData("SELECT 'test';", typeof(string))]
        [InlineData("SELECT X'7E57';", typeof(byte[]))]
        [InlineData("SELECT NULL;", typeof(byte[]))] // column affinity is BLOB since no type is specified
        public void GetFieldType_works(string sql, Type expected)
        {
            using (var connection = new SqliteConnection("Data Source=:memory:"))
            {
                connection.Open();

                using (var reader = connection.ExecuteReader(sql))
                {
                    Assert.Equal(expected, reader.GetFieldType(0));
                }
            }
        }
        
        [Theory]
        [InlineData("TEXT", typeof(string))]
        [InlineData("CHARACTER(20)", typeof(string))]
        [InlineData("NVARCHAR(100)", typeof(string))]
        [InlineData("CLOB", typeof(string))]
        [InlineData("INTEGER", typeof(long))]
        [InlineData("BIGINT", typeof(long))]
        [InlineData("UNSIGNED BIG INT", typeof(long))]
        [InlineData("REAL", typeof(double))]
        [InlineData("DOUBLE", typeof(double))]
        [InlineData("FLOAT", typeof(double))]
        [InlineData("BLOB", typeof(byte[]))]
        [InlineData("", typeof(byte[]))]
        [InlineData("NUMERIC", typeof(string))]
        [InlineData("DATETIME", typeof(string))]
        public void GetFieldType_works_on_NULL(string type, Type expected)
        {
            using (var connection = new SqliteConnection("Data Source=:memory:"))
            {
                connection.Open();
                connection.ExecuteNonQuery($"CREATE TABLE Test(Value {type});");

                using (var reader = connection.ExecuteReader("SELECT Value FROM Test;"))
                {
                    Assert.Equal(expected, reader.GetFieldType(0));
                }
            }
        }

        [Fact]
        public void GetFieldType_throws_when_ordinal_out_of_range()
        {
            using (var connection = new SqliteConnection("Data Source=:memory:"))
            {
                connection.Open();

                using (var reader = connection.ExecuteReader("SELECT 1;"))
                {
                    var ex = Assert.Throws<ArgumentOutOfRangeException>(() => reader.GetFieldType(1));

                    Assert.Equal("ordinal", ex.ParamName);
                    Assert.Equal(1, ex.ActualValue);
                }
            }
        }

        [Fact]
        public void GetFieldType_throws_when_closed()
            => X_throws_when_closed(r => r.GetFieldType(0), "GetFieldType");

        [Theory]
        [InlineData("3", 3f)]
        [InlineData("9e999", float.PositiveInfinity)]
        [InlineData("-9e999", float.NegativeInfinity)]
        public void GetFloat_works(string val, float result)
            => GetX_works(
                "SELECT " + val,
                r => r.GetFloat(0),
                result);

        [Fact]
        public void GetFloat_throws_when_closed()
        {
            X_throws_when_closed(r => r.GetFloat(0), nameof(SqliteDataReader.GetFloat));
        }

        [Theory]
        [InlineData("2.0", 2.0)]
        [InlineData("9e999", double.PositiveInfinity)]
        [InlineData("-9e999", double.NegativeInfinity)]
        [InlineData("'3.14'", 3.14)]
        [InlineData("'1.2e-03'", 0.0012)]
        public void GetDouble_works(string val, double result)
            => GetX_works(
                "SELECT " + val,
                r => r.GetDouble(0),
                result);

        [Fact]
        public void GetGuid_works_when_blob()
            => GetX_works(
                "SELECT X'0E7E0DDC5D364849AB9B8CA8056BF93A';",
                r => r.GetGuid(0),
                new Guid("dc0d7e0e-365d-4948-ab9b-8ca8056bf93a"));

        [Fact]
        public void GetGuid_works_when_text_blob()
            => GetX_works(
                "SELECT CAST('dc0d7e0e-365d-4948-ab9b-8ca8056bf93a' AS BLOB);",
                r => r.GetGuid(0),
                new Guid("dc0d7e0e-365d-4948-ab9b-8ca8056bf93a"));

        [Fact]
        public void GetGuid_works_when_text()
            => GetX_works(
                "SELECT 'dc0d7e0e-365d-4948-ab9b-8ca8056bf93a';",
                r => r.GetGuid(0),
                new Guid("dc0d7e0e-365d-4948-ab9b-8ca8056bf93a"));

        [Fact]
        public void GetGuid_throws_when_null()
            => GetX_throws_when_null(r => r.GetGuid(0));

        [Fact]
        public void GetGuid_throws_when_closed()
        {
            X_throws_when_closed(r => r.GetGuid(0), nameof(SqliteDataReader.GetGuid));
        }

        [Fact]
        public void GetInt16_works()
            => GetX_works(
                "SELECT 1;",
                r => r.GetInt16(0),
                (short)1);

        [Fact]
        public void GetInt16_throws_when_closed()
        {
            X_throws_when_closed(r => r.GetInt16(0), nameof(SqliteDataReader.GetInt16));
        }

        [Fact]
        public void GetInt32_works()
            => GetX_works(
                "SELECT 1;",
                r => r.GetInt32(0),
                1);

        [Fact]
        public void GetInt32_throws_when_closed()
        {
            X_throws_when_closed(r => r.GetInt32(0), nameof(SqliteDataReader.GetInt32));
        }

        [Fact]
        public void GetInt64_works()
            => GetX_works(
                "SELECT 1;",
                r => r.GetInt64(0),
                1L);

        [Fact]
        public void GetInt64_throws_when_closed()
        {
            X_throws_when_closed(r => r.GetInt64(0), nameof(SqliteDataReader.GetInt64));
        }

        [Fact]
        public void GetInt64_throws_when_null()
            => GetX_throws_when_null(
                r => r.GetInt64(0));

        [Fact]
        public void GetName_works()
        {
            using (var connection = new SqliteConnection("Data Source=:memory:"))
            {
                connection.Open();

                using (var reader = connection.ExecuteReader("SELECT 1 AS Id;"))
                {
                    Assert.Equal("Id", reader.GetName(0));
                }
            }
        }

        [Fact]
        public void GetName_throws_when_ordinal_out_of_range()
        {
            using (var connection = new SqliteConnection("Data Source=:memory:"))
            {
                connection.Open();

                using (var reader = connection.ExecuteReader("SELECT 1;"))
                {
                    var ex = Assert.Throws<ArgumentOutOfRangeException>(() => reader.GetName(1));

                    Assert.Equal("ordinal", ex.ParamName);
                    Assert.Equal(1, ex.ActualValue);
                }
            }
        }

        [Fact]
        public void GetName_throws_when_closed()
            => X_throws_when_closed(r => r.GetName(0), "GetName");

        [Fact]
        public void GetOrdinal_works()
        {
            using (var connection = new SqliteConnection("Data Source=:memory:"))
            {
                connection.Open();

                using (var reader = connection.ExecuteReader("SELECT 1 AS Id;"))
                {
                    Assert.Equal(0, reader.GetOrdinal("Id"));
                }
            }
        }

        [Fact]
        public void GetOrdinal_throws_when_out_of_range()
        {
            using (var connection = new SqliteConnection("Data Source=:memory:"))
            {
                connection.Open();

                using (var reader = connection.ExecuteReader("SELECT 1;"))
                {
                    var ex = Assert.Throws<ArgumentOutOfRangeException>(() => reader.GetOrdinal("Name"));
                    Assert.NotNull(ex.Message);
                    Assert.Equal("name", ex.ParamName);
                    Assert.Equal("Name", ex.ActualValue);
                }
            }
        }

        [Fact]
        public void GetOrdinal_throws_when_closed()
        {
            X_throws_when_closed(r => r.GetOrdinal(null), nameof(SqliteDataReader.GetOrdinal));
        }

        [Fact]
        public void GetString_works_utf8()
            => GetX_works(
                "SELECT '测试测试测试';",
                r => r.GetString(0),
                "测试测试测试");

        [Fact]
        public void GetFieldValue_works_utf8()
            => GetX_works(
                "SELECT '测试测试测试';",
                r => r.GetFieldValue<string>(0),
                "测试测试测试");

        [Fact]
        public void GetValue_to_string_works_utf8()
            => GetX_works(
                "SELECT '测试测试测试';",
                r => r.GetValue(0) as string,
                "测试测试测试");

        [Fact]
        public void GetString_works()
            => GetX_works(
                "SELECT 'test';",
                r => r.GetString(0),
                "test");

        [Fact]
        public void GetString_throws_when_null()
            => GetX_throws_when_null(
                r => r.GetString(0));

        [Fact]
        public void GetString_throws_when_closed()
        {
            X_throws_when_closed(r => r.GetString(0), nameof(SqliteDataReader.GetString));
        }

        [Theory]
        [InlineData("SELECT 1;", 1L)]
        [InlineData("SELECT 3.14;", 3.14)]
        [InlineData("SELECT 'test';", "test")]
        public void GetValue_works(string sql, object expected)
        {
            using (var connection = new SqliteConnection("Data Source=:memory:"))
            {
                connection.Open();

                using (var reader = connection.ExecuteReader(sql))
                {
                    var hasData = reader.Read();

                    Assert.True(hasData);
                    Assert.Equal(expected, reader.GetValue(0));
                }
            }
        }

        [Fact]
        public void GetValue_works_when_blob()
            => GetValue_works(
                "SELECT X'7E57';",
                new byte[] { 0x7e, 0x57 });

        [Fact]
        public void GetValue_works_when_null()
            => GetValue_works(
                "SELECT NULL;",
                DBNull.Value);

        [Fact]
        public void GetValue_throws_before_read()
            => X_throws_before_read(r => r.GetValue(0));

        [Fact]
        public void GetValue_throws_when_done()
            => X_throws_when_done(r => r.GetValue(0));

        [Fact]
        public void GetValue_throws_when_closed()
            => X_throws_when_closed(r => r.GetValue(0), "GetValue");

        [Fact]
        public void GetValues_works()
        {
            using (var connection = new SqliteConnection("Data Source=:memory:"))
            {
                connection.Open();

                using (var reader = connection.ExecuteReader("SELECT 1;"))
                {
                    var hasData = reader.Read();
                    Assert.True(hasData);

                    // Array may be wider than row
                    var values = new object[2];
                    var result = reader.GetValues(values);

                    Assert.Equal(1, result);
                    Assert.Equal(1L, values[0]);
                }
            }
        }

        [Fact]
        public void GetValues_throws_when_too_narrow()
        {
            using (var connection = new SqliteConnection("Data Source=:memory:"))
            {
                connection.Open();

                using (var reader = connection.ExecuteReader("SELECT 1;"))
                {
                    var hasData = reader.Read();
                    Assert.True(hasData);

                    var values = new object[0];
                    Assert.Throws<IndexOutOfRangeException>(() => reader.GetValues(values));
                }
            }
        }

        [Fact]
        public void GetValues_throws_when_closed()
        {
            X_throws_when_closed(r => r.GetValues(null), nameof(SqliteDataReader.GetValues));
        }

        [Fact]
        public void HasRows_returns_true_when_rows()
        {
            using (var connection = new SqliteConnection("Data Source=:memory:"))
            {
                connection.Open();

                using (var reader = connection.ExecuteReader("SELECT 1;"))
                {
                    Assert.True(reader.HasRows);
                }
            }
        }

        [Fact]
        public void HasRows_returns_false_when_no_rows()
        {
            using (var connection = new SqliteConnection("Data Source=:memory:"))
            {
                connection.Open();

                using (var reader = connection.ExecuteReader("SELECT 1 WHERE 0 = 1;"))
                {
                    Assert.False(reader.HasRows);
                }
            }
        }

        [Fact]
        public void HasRows_works_when_batching()
        {
            using (var connection = new SqliteConnection("Data Source=:memory:"))
            {
                connection.Open();

                using (var reader = connection.ExecuteReader("SELECT 1 WHERE 0 = 1; SELECT 1;"))
                {
                    Assert.False(reader.HasRows);

                    reader.NextResult();

                    Assert.True(reader.HasRows);
                }
            }
        }

        [Fact]
        public void IsClosed_returns_false_when_active()
        {
            using (var connection = new SqliteConnection("Data Source=:memory:"))
            {
                connection.Open();

                using (var reader = connection.ExecuteReader("SELECT 1;"))
                {
                    Assert.False(reader.IsClosed);
                }
            }
        }

        [Fact]
        public void IsClosed_returns_true_when_closed()
        {
            using (var connection = new SqliteConnection("Data Source=:memory:"))
            {
                connection.Open();

                var reader = connection.ExecuteReader("SELECT 1;");
                reader.Close();

                Assert.True(reader.IsClosed);
            }
        }

        [Fact]
        public void IsDBNull_works()
        {
            using (var connection = new SqliteConnection("Data Source=:memory:"))
            {
                connection.Open();

                using (var reader = connection.ExecuteReader("SELECT NULL;"))
                {
                    var hasData = reader.Read();

                    Assert.True(hasData);
                    Assert.True(reader.IsDBNull(0));
                }
            }
        }

        [Fact]
        public void IsDBNull_throws_before_read()
            => X_throws_before_read(r => r.IsDBNull(0));

        [Fact]
        public void IsDBNull_throws_when_done()
            => X_throws_when_done(r => r.IsDBNull(0));

        [Fact]
        public void IsDBNull_throws_when_closed()
            => X_throws_when_closed(r => r.IsDBNull(0), "IsDBNull");

        [Fact]
        public void Item_by_ordinal_works()
        {
            using (var connection = new SqliteConnection("Data Source=:memory:"))
            {
                connection.Open();

                using (var reader = connection.ExecuteReader("SELECT 1;"))
                {
                    var hasData = reader.Read();
                    Assert.True(hasData);

                    Assert.Equal(1L, reader[0]);
                }
            }
        }

        [Fact]
        public void Item_by_name_works()
        {
            using (var connection = new SqliteConnection("Data Source=:memory:"))
            {
                connection.Open();

                using (var reader = connection.ExecuteReader("SELECT 1 AS Id;"))
                {
                    var hasData = reader.Read();
                    Assert.True(hasData);

                    Assert.Equal(1L, reader["Id"]);
                }
            }
        }

        [Fact]
        public void NextResult_works()
        {
            using (var connection = new SqliteConnection("Data Source=:memory:"))
            {
                connection.Open();

                using (var reader = connection.ExecuteReader("SELECT 1; SELECT 2;"))
                {
                    var hasData = reader.Read();
                    Assert.True(hasData);
                    Assert.Equal(1L, reader.GetInt64(0));

                    var hasResults = reader.NextResult();
                    Assert.True(hasResults);

                    hasData = reader.Read();
                    Assert.True(hasData);
                    Assert.Equal(2L, reader.GetInt64(0));

                    hasResults = reader.NextResult();
                    Assert.False(hasResults);
                }
            }
        }

        [Fact]
        public void NextResult_can_be_called_more_than_once()
        {
            using (var connection = new SqliteConnection("Data Source=:memory:"))
            {
                connection.Open();

                using (var reader = connection.ExecuteReader("SELECT 1;"))
                {
                    var hasResults = reader.NextResult();
                    Assert.False(hasResults);

                    hasResults = reader.NextResult();
                    Assert.False(hasResults);
                }
            }
        }

        [Fact]
        public void NextResult_skips_DML_statements()
        {
            using (var connection = new SqliteConnection("Data Source=:memory:"))
            {
                connection.Open();
                connection.ExecuteNonQuery("CREATE TABLE Test(Value);");

                var sql = @"
                    SELECT 1;
                    INSERT INTO Test VALUES(1);
                    SELECT 2;";
                using (var reader = connection.ExecuteReader(sql))
                {
                    var hasResults = reader.NextResult();
                    Assert.True(hasResults);

                    var hasData = reader.Read();
                    Assert.True(hasData);

                    Assert.Equal(2L, reader.GetInt64(0));
                }
            }
        }

        [Fact]
        public void NextResult_throws_on_error()
        {
            using (var connection = new SqliteConnection("Data Source=:memory:"))
            {
                connection.Open();

                connection.ExecuteNonQuery("CREATE TABLE Test(Value);");
                connection.CreateFunction<string, long>("throw", message => throw new Exception(message));

                var sql = @"
                    SELECT 1;
                    SELECT throw('An error');
                    INSERT INTO Test VALUES (1);";
                using (var reader = connection.ExecuteReader(sql))
                {
                    var ex = Assert.Throws<SqliteException>(() => reader.NextResult());
                    Assert.Contains("An error", ex.Message);
                }

                Assert.Equal(0L, connection.ExecuteScalar<long>("SELECT count() FROM Test;"));
            }
        }

        [Fact]
        public void NextResult_throws_when_closed()
        {
            X_throws_when_closed(r => r.NextResult(), nameof(SqliteDataReader.NextResult));
        }

        [Fact]
        public void Read_works()
        {
            using (var connection = new SqliteConnection("Data Source=:memory:"))
            {
                connection.Open();

                using (var reader = connection.ExecuteReader("SELECT 1 UNION SELECT 2;"))
                {
                    var hasData = reader.Read();
                    Assert.True(hasData);
                    Assert.Equal(1L, reader.GetInt64(0));

                    hasData = reader.Read();
                    Assert.True(hasData);
                    Assert.Equal(2L, reader.GetInt64(0));

                    hasData = reader.Read();
                    Assert.False(hasData);
                }
            }
        }

        [Fact]
        public void Read_throws_when_closed()
            => X_throws_when_closed(r => r.Read(), "Read");

        [Fact]
        public void RecordsAffected_works()
        {
            using (var connection = new SqliteConnection("Data Source=:memory:"))
            {
                connection.Open();
                connection.ExecuteNonQuery("CREATE TABLE Test(Value);");

                var reader = connection.ExecuteReader("INSERT INTO Test VALUES(1);");
                ((IDisposable)reader).Dispose();

                Assert.Equal(1, reader.RecordsAffected);
            }
        }

        [Fact]
        public void RecordsAffected_works_when_no_DDL()
        {
            using (var connection = new SqliteConnection("Data Source=:memory:"))
            {
                connection.Open();

                var reader = connection.ExecuteReader("SELECT 1;");
                ((IDisposable)reader).Dispose();

                Assert.Equal(-1, reader.RecordsAffected);
            }
        }

        [Fact]
        public void RecordsAffected_works_during_enumeration()
        {
            using (var connection = new SqliteConnection("Data Source=:memory:"))
            {
                connection.Open();
                connection.ExecuteNonQuery("CREATE TABLE Test(Value);");

                var reader = connection.ExecuteReader(@"
                    SELECT 1;
                    INSERT INTO Test VALUES(1);
                    SELECT 1;
                    INSERT INTO Test VALUES(2);");
                using (reader)
                {
                    Assert.Equal(-1, reader.RecordsAffected);
                    reader.NextResult();
                    Assert.Equal(1, reader.RecordsAffected);
                }

                Assert.Equal(2, reader.RecordsAffected);
            }
        }

        [Fact]
        public void GetSchemaTable_works()
        {
            using (var connection = new SqliteConnection("Data Source=:memory:"))
            {
                connection.Open();
                connection.ExecuteNonQuery(
                    "CREATE TABLE Person (ID INTEGER PRIMARY KEY, FirstName TEXT, LastName TEXT NOT NULL, Code INT UNIQUE);");
                connection.ExecuteNonQuery("INSERT INTO Person VALUES(101, 'John', 'Dee', 123);");
                connection.ExecuteNonQuery("INSERT INTO Person VALUES(105, 'Jane', 'Doe', 456);");

                using (var reader = connection.ExecuteReader("SELECT LastName, ID, Code, ID+1 AS IncID FROM Person;"))
                {
                    var schema = reader.GetSchemaTable();
                    Assert.True(schema.Columns.Contains("ColumnName"));
                    Assert.True(schema.Columns.Contains("ColumnOrdinal"));
                    Assert.True(schema.Columns.Contains("ColumnSize"));
                    Assert.True(schema.Columns.Contains("NumericPrecision"));
                    Assert.True(schema.Columns.Contains("NumericScale"));
                    Assert.True(schema.Columns.Contains("IsUnique"));
                    Assert.True(schema.Columns.Contains("IsKey"));
                    Assert.True(schema.Columns.Contains("BaseServerName"));
                    Assert.True(schema.Columns.Contains("BaseCatalogName"));
                    Assert.True(schema.Columns.Contains("BaseColumnName"));
                    Assert.True(schema.Columns.Contains("BaseSchemaName"));
                    Assert.True(schema.Columns.Contains("BaseTableName"));
                    Assert.True(schema.Columns.Contains("DataType"));
                    Assert.True(schema.Columns.Contains("DataTypeName"));
                    Assert.True(schema.Columns.Contains("AllowDBNull"));
                    Assert.True(schema.Columns.Contains("IsAliased"));
                    Assert.True(schema.Columns.Contains("IsExpression"));
                    Assert.True(schema.Columns.Contains("IsAutoIncrement"));
                    Assert.True(schema.Columns.Contains("IsLong"));

                    Assert.Equal(4, schema.Rows.Count);

                    Assert.Equal("LastName", schema.Rows[0]["ColumnName"]);
                    Assert.Equal(0, schema.Rows[0]["ColumnOrdinal"]);
                    Assert.Equal(DBNull.Value, schema.Rows[0]["ColumnSize"]);
                    Assert.Equal(DBNull.Value, schema.Rows[0]["NumericPrecision"]);
                    Assert.Equal(DBNull.Value, schema.Rows[0]["NumericScale"]);
                    Assert.False((bool)schema.Rows[0]["IsUnique"]);
                    Assert.False((bool)schema.Rows[0]["IsKey"]);
                    Assert.Equal("", schema.Rows[0]["BaseServerName"]);
                    Assert.Equal("main", schema.Rows[0]["BaseCatalogName"]);
                    Assert.Equal("LastName", schema.Rows[0]["BaseColumnName"]);
                    Assert.Equal(DBNull.Value, schema.Rows[0]["BaseSchemaName"]);
                    Assert.Equal("Person", schema.Rows[0]["BaseTableName"]);
                    Assert.Equal(typeof(string), schema.Rows[0]["DataType"]);
                    Assert.Equal("TEXT", schema.Rows[0]["DataTypeName"]);
                    Assert.False((bool)schema.Rows[0]["AllowDBNull"]);
                    Assert.False((bool)schema.Rows[0]["IsAliased"]);
                    Assert.False((bool)schema.Rows[0]["IsExpression"]);
                    Assert.False((bool)schema.Rows[0]["IsAutoIncrement"]);
                    Assert.Equal(DBNull.Value, schema.Rows[0]["IsLong"]);

                    Assert.Equal("ID", schema.Rows[1]["ColumnName"]);
                    Assert.Equal(1, schema.Rows[1]["ColumnOrdinal"]);
                    Assert.Equal(DBNull.Value, schema.Rows[1]["ColumnSize"]);
                    Assert.Equal(DBNull.Value, schema.Rows[1]["NumericPrecision"]);
                    Assert.Equal(DBNull.Value, schema.Rows[1]["NumericScale"]);
                    Assert.False((bool)schema.Rows[1]["IsUnique"]);
                    Assert.True((bool)schema.Rows[1]["IsKey"]);
                    Assert.Equal("", schema.Rows[1]["BaseServerName"]);
                    Assert.Equal("main", schema.Rows[1]["BaseCatalogName"]);
                    Assert.Equal("ID", schema.Rows[1]["BaseColumnName"]);
                    Assert.Equal(DBNull.Value, schema.Rows[1]["BaseSchemaName"]);
                    Assert.Equal("Person", schema.Rows[1]["BaseTableName"]);
                    Assert.Equal(typeof(long), schema.Rows[1]["DataType"]);
                    Assert.Equal("INTEGER", schema.Rows[1]["DataTypeName"]);
                    Assert.True((bool)schema.Rows[1]["AllowDBNull"]);
                    Assert.False((bool)schema.Rows[1]["IsAliased"]);
                    Assert.False((bool)schema.Rows[1]["IsExpression"]);
                    Assert.False((bool)schema.Rows[1]["IsAutoIncrement"]);
                    Assert.Equal(DBNull.Value, schema.Rows[1]["IsLong"]);

                    Assert.Equal("Code", schema.Rows[2]["ColumnName"]);
                    Assert.Equal(2, schema.Rows[2]["ColumnOrdinal"]);
                    Assert.Equal(DBNull.Value, schema.Rows[2]["ColumnSize"]);
                    Assert.Equal(DBNull.Value, schema.Rows[2]["NumericPrecision"]);
                    Assert.Equal(DBNull.Value, schema.Rows[2]["NumericScale"]);
                    Assert.True((bool)schema.Rows[2]["IsUnique"]);
                    Assert.False((bool)schema.Rows[2]["IsKey"]);
                    Assert.Equal("", schema.Rows[2]["BaseServerName"]);
                    Assert.Equal("main", schema.Rows[2]["BaseCatalogName"]);
                    Assert.Equal("Code", schema.Rows[2]["BaseColumnName"]);
                    Assert.Equal(DBNull.Value, schema.Rows[2]["BaseSchemaName"]);
                    Assert.Equal("Person", schema.Rows[2]["BaseTableName"]);
                    Assert.Equal(typeof(long), schema.Rows[2]["DataType"]);
                    Assert.Equal("INT", schema.Rows[2]["DataTypeName"]);
                    Assert.True((bool)schema.Rows[2]["AllowDBNull"]);
                    Assert.False((bool)schema.Rows[2]["IsAliased"]);
                    Assert.False((bool)schema.Rows[2]["IsExpression"]);
                    Assert.False((bool)schema.Rows[2]["IsAutoIncrement"]);
                    Assert.Equal(DBNull.Value, schema.Rows[2]["IsLong"]);

                    Assert.Equal("IncID", schema.Rows[3]["ColumnName"]);
                    Assert.Equal(3, schema.Rows[3]["ColumnOrdinal"]);
                    Assert.Equal(DBNull.Value, schema.Rows[3]["ColumnSize"]);
                    Assert.Equal(DBNull.Value, schema.Rows[3]["NumericPrecision"]);
                    Assert.Equal(DBNull.Value, schema.Rows[3]["NumericScale"]);
                    Assert.Equal(DBNull.Value, schema.Rows[3]["IsUnique"]);
                    Assert.Equal(DBNull.Value, schema.Rows[3]["IsKey"]);
                    Assert.Equal("", schema.Rows[3]["BaseServerName"]);
                    Assert.Equal(DBNull.Value, schema.Rows[3]["BaseCatalogName"]);
                    Assert.Equal(DBNull.Value, schema.Rows[3]["BaseColumnName"]);
                    Assert.Equal(DBNull.Value, schema.Rows[3]["BaseSchemaName"]);
                    Assert.Equal(DBNull.Value, schema.Rows[3]["BaseTableName"]);
                    Assert.Equal(typeof(long), schema.Rows[3]["DataType"]);
                    Assert.Equal("INTEGER", schema.Rows[3]["DataTypeName"]);
                    Assert.Equal(DBNull.Value, schema.Rows[3]["AllowDBNull"]);
                    Assert.True((bool)schema.Rows[3]["IsAliased"]);
                    Assert.True((bool)schema.Rows[3]["IsExpression"]);
                    Assert.Equal(DBNull.Value, schema.Rows[3]["IsAutoIncrement"]);
                    Assert.Equal(DBNull.Value, schema.Rows[3]["IsLong"]);
                }
            }
        }

        [Theory]
        [InlineData("(0), (1), ('A')", typeof(long))]
        [InlineData("('Z'), (1), ('A')", typeof(string))]
        [InlineData("(0.1), (0.01), ('A')", typeof(double))]
        [InlineData("(X'7E57'), (X'577E'), ('A')", typeof(byte[]))]
        [InlineData("(NULL), (NULL), (NULL)", typeof(byte[]))]
        [InlineData("(NULL), ('A'), ('B')", typeof(byte[]))]
        public void GetSchemaTable_DataType_works(string values, Type expectedType)
        {
            using (var connection = new SqliteConnection("Data Source=:memory:"))
            {
                connection.Open();
                connection.ExecuteNonQuery("CREATE TABLE Test(Value);");
                connection.ExecuteNonQuery($"INSERT INTO Test VALUES {values};");

                using (var reader = connection.ExecuteReader("SELECT Value FROM Test;"))
                {
                    var schema = reader.GetSchemaTable();
                    Assert.True(schema.Columns.Contains("DataType"));
                    Assert.Equal(expectedType, schema.Rows[0]["DataType"]);
                }
            }
        }

<<<<<<< HEAD
        [Theory]
        [InlineData("TEXT", typeof(string))]
        [InlineData("CHARACTER(20)", typeof(string))]
        [InlineData("NVARCHAR(100)", typeof(string))]
        [InlineData("CLOB", typeof(string))]
        [InlineData("INTEGER", typeof(long))]
        [InlineData("BIGINT", typeof(long))]
        [InlineData("UNSIGNED BIG INT", typeof(long))]
        [InlineData("REAL", typeof(double))]
        [InlineData("DOUBLE", typeof(double))]
        [InlineData("FLOAT", typeof(double))]
        [InlineData("BLOB", typeof(byte[]))]
        [InlineData("", typeof(byte[]))]
        [InlineData("NUMERIC", typeof(string))]
        [InlineData("DATETIME", typeof(string))]
        public void GetSchemaTable_DataType_works_on_empty_table(string type, Type expected)
=======
        [Fact]
        public void GetSchemaTable_throws_when_closed()
        {
            X_throws_when_closed(r => r.GetSchemaTable(), nameof(SqliteDataReader.GetSchemaTable));
        }

        [Fact]
        public void Dispose_executes_remaining_statements()
        {
            using (var connection = new SqliteConnection("Data Source=:memory:"))
            {
                connection.Open();

                connection.ExecuteNonQuery("CREATE TABLE Test(Value);");
                connection.CreateFunction<string, long>("throw", message => throw new Exception(message));

                var reader = connection.ExecuteReader(@"
                    SELECT 1;
                    INSERT INTO Test VALUES (1);");
                ((IDisposable)reader).Dispose();

                Assert.Equal(1L, connection.ExecuteScalar<long>("SELECT count() FROM Test;"));
            }
        }

        [Fact]
        public void Dispose_doesnt_throw_but_stops_on_error()
>>>>>>> 9a8d79a4
        {
            using (var connection = new SqliteConnection("Data Source=:memory:"))
            {
                connection.Open();
<<<<<<< HEAD
                connection.ExecuteNonQuery($"CREATE TABLE Test(Value {type});");

                using (var reader = connection.ExecuteReader("SELECT Value FROM Test;"))
                {
                    var schema = reader.GetSchemaTable();
                    Assert.True(schema.Columns.Contains("DataType"));
                    Assert.Equal(expected, schema.Rows[0]["DataType"]);
                }
=======

                connection.ExecuteNonQuery("CREATE TABLE Test(Value);");
                connection.CreateFunction<string, long>("throw", message => throw new Exception(message));

                var reader = connection.ExecuteReader(@"
                    SELECT 1;
                    SELECT throw('An error');
                    INSERT INTO Test VALUES (1);");
                ((IDisposable)reader).Dispose();

                Assert.Equal(0L, connection.ExecuteScalar<long>("SELECT count() FROM Test;"));
>>>>>>> 9a8d79a4
            }
        }

        private static void GetX_works<T>(string sql, Func<DbDataReader, T> action, T expected)
        {
            using (var connection = new SqliteConnection("Data Source=:memory:"))
            {
                connection.Open();

                using (var reader = connection.ExecuteReader(sql))
                {
                    var hasData = reader.Read();

                    Assert.True(hasData);
                    Assert.Equal(expected, action(reader));
                }
            }
        }

        private static void GetX_throws_when_null(Action<DbDataReader> action)
        {
            using (var connection = new SqliteConnection("Data Source=:memory:"))
            {
                connection.Open();

                using (var reader = connection.ExecuteReader("SELECT NULL;"))
                {
                    var hasData = reader.Read();

                    Assert.True(hasData);
                    var ex = Assert.Throws<InvalidOperationException>(() => action(reader));
                    Assert.Equal(Resources.CalledOnNullValue(0), ex.Message);
                }
            }
        }

        private static void X_throws_before_read(Action<DbDataReader> action)
        {
            using (var connection = new SqliteConnection("Data Source=:memory:"))
            {
                connection.Open();

                using (var reader = connection.ExecuteReader("SELECT NULL;"))
                {
                    var ex = Assert.Throws<InvalidOperationException>(() => action(reader));

                    Assert.Equal(Resources.NoData, ex.Message);
                }
            }
        }

        private static void X_throws_when_done(Action<DbDataReader> action)
        {
            using (var connection = new SqliteConnection("Data Source=:memory:"))
            {
                connection.Open();

                using (var reader = connection.ExecuteReader("SELECT NULL;"))
                {
                    var hasData = reader.Read();
                    Assert.True(hasData);

                    hasData = reader.Read();
                    Assert.False(hasData);

                    var ex = Assert.Throws<InvalidOperationException>(() => action(reader));
                    Assert.Equal(Resources.NoData, ex.Message);
                }
            }
        }

        private static void X_throws_when_closed(Action<SqliteDataReader> action, string operation)
        {
            using (var connection = new SqliteConnection("Data Source=:memory:"))
            {
                connection.Open();

                var reader = connection.ExecuteReader("SELECT 1;");
                ((IDisposable)reader).Dispose();

                var ex = Assert.Throws<InvalidOperationException>(() => action(reader));
                Assert.Equal(Resources.DataReaderClosed(operation), ex.Message);
            }
        }

        private enum MyEnum
        {
            One = 1
        }
    }
}<|MERGE_RESOLUTION|>--- conflicted
+++ resolved
@@ -1528,7 +1528,6 @@
             }
         }
 
-<<<<<<< HEAD
         [Theory]
         [InlineData("TEXT", typeof(string))]
         [InlineData("CHARACTER(20)", typeof(string))]
@@ -1545,7 +1544,21 @@
         [InlineData("NUMERIC", typeof(string))]
         [InlineData("DATETIME", typeof(string))]
         public void GetSchemaTable_DataType_works_on_empty_table(string type, Type expected)
-=======
+        {
+            using (var connection = new SqliteConnection("Data Source=:memory:"))
+            {
+                connection.Open();
+                connection.ExecuteNonQuery($"CREATE TABLE Test(Value {type});");
+
+                using (var reader = connection.ExecuteReader("SELECT Value FROM Test;"))
+                {
+                    var schema = reader.GetSchemaTable();
+                    Assert.True(schema.Columns.Contains("DataType"));
+                    Assert.Equal(expected, schema.Rows[0]["DataType"]);
+                }
+            }
+        }
+
         [Fact]
         public void GetSchemaTable_throws_when_closed()
         {
@@ -1573,21 +1586,10 @@
 
         [Fact]
         public void Dispose_doesnt_throw_but_stops_on_error()
->>>>>>> 9a8d79a4
-        {
-            using (var connection = new SqliteConnection("Data Source=:memory:"))
-            {
-                connection.Open();
-<<<<<<< HEAD
-                connection.ExecuteNonQuery($"CREATE TABLE Test(Value {type});");
-
-                using (var reader = connection.ExecuteReader("SELECT Value FROM Test;"))
-                {
-                    var schema = reader.GetSchemaTable();
-                    Assert.True(schema.Columns.Contains("DataType"));
-                    Assert.Equal(expected, schema.Rows[0]["DataType"]);
-                }
-=======
+        {
+            using (var connection = new SqliteConnection("Data Source=:memory:"))
+            {
+                connection.Open();
 
                 connection.ExecuteNonQuery("CREATE TABLE Test(Value);");
                 connection.CreateFunction<string, long>("throw", message => throw new Exception(message));
@@ -1599,7 +1601,6 @@
                 ((IDisposable)reader).Dispose();
 
                 Assert.Equal(0L, connection.ExecuteScalar<long>("SELECT count() FROM Test;"));
->>>>>>> 9a8d79a4
             }
         }
 
